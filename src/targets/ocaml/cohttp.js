--- conflicted
+++ resolved
@@ -34,36 +34,16 @@
   // Add body
   if (source.postData.text) {
     // Just text
-<<<<<<< HEAD
-    code.push(util.format('let body = Cohttp_lwt_body.of_string %s in', JSON.stringify(this.source.postData.text)));
-  } else if (this.source.postData && !this.source.postData.text && this.source.postData.params && this.source.postData.params.length) {
-    // Post params
-    bodyPresent = true;
-
-    var body = this.source.postData.params.map(function (param) {
-      return param.name + '=' + param.value;
-    }).join('&');
-
-    code.push(util.format('let body = Cohttp_lwt_body.of_string "%s" in', body));
-=======
     code.push(util.format('let body = %s in', JSON.stringify(source.postData.text)));
->>>>>>> 096ebfb6
   }
 
   // Do the request
   code.push('');
 
-<<<<<<< HEAD
   code.push(util.format('Client.call %s%s%s uri',
-    (headersPresent || cookiesPresent) ? '~headers ' : '',
-    bodyPresent ? '~body ' : '',
-    (methods.indexOf(this.source.method.toLowerCase()) >= 0 ? ('`' + this.source.method.toUpperCase()) : '(Code.method_of_string "' + this.source.method + '")')
-=======
-  code.push(util.format('Client.call %s%s(Code.method_of_string "%s") uri',
     headers.length ? '~headers ' : '',
     source.postData.text ? '~body ' : '',
-    source.method
->>>>>>> 096ebfb6
+    (methods.indexOf(this.source.method.toLowerCase()) >= 0 ? ('`' + this.source.method.toUpperCase()) : '(Code.method_of_string "' + this.source.method + '")')
   ));
 
   // Catch result
