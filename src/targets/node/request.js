/**
 * @description
 * HTTP code snippet generator for Node.js using Request.
 *
 * @author
 * @AhmadNassri
 *
 * for any questions or issues regarding the generated code snippet, please open an issue mentioning the author.
 */

'use strict'

var util = require('util')
var path = require('path')
var CodeBuilder = require('../../helpers/code-builder')

module.exports = function (source, options) {
  var opts = util._extend({
    indent: '  '
  }, options)

  var includeFS = false
  var code = new CodeBuilder(opts.indent)

  code.push('var request = require("request");')
      .blank()

  var reqOpts = {
    method: source.method,
    url: source.url
  }

  if (Object.keys(source.queryObj).length) {
    reqOpts.qs = source.queryObj
  }

  if (Object.keys(source.headersObj).length) {
    reqOpts.headers = source.headersObj
  }

  switch (source.postData.mimeType) {
    case 'application/x-www-form-urlencoded':
      reqOpts.form = source.postData.paramsObj
      break

    case 'application/json':
      if (source.postData.jsonObj) {
        reqOpts.body = source.postData.jsonObj
        reqOpts.json = true
      }
      break

    case 'multipart/form-data':
      reqOpts.formData = {}

      source.postData.params.forEach(function (param) {
        var attachement = {}

        if (param.fileName && !param.value) {
          includeFS = true

          attachement.value = 'fs.createReadStream("' + param.fileName + '")'
        } else if (param.value) {
          attachement.value = param.value
        }

        if (param.fileName) {
          var base = path.parse(param.fileName).base

          attachement.options = {
            filename: base.length ? base : 'filename',
            contentType: param.contentType ? param.contentType : null
          }
        }

        reqOpts.formData[param.name] = attachement
      })
      break

    default:
      if (source.postData.text) {
        reqOpts.body = source.postData.text
      }
  }

  // construct cookies argument
  if (source.cookies.length) {
    reqOpts.jar = 'JAR'

<<<<<<< HEAD
    code.blank()
        .push('var jar = request.jar();')
=======
    code.push('var jar = request.jar();')
>>>>>>> 004b2f8b

    var url = source.url

    source.cookies.map(function (cookie) {
      code.push(util.format('jar.setCookie(request.cookie("%s=%s"), "%s");', encodeURIComponent(cookie.name), encodeURIComponent(cookie.value), url))
    })
    code.blank()
  }

  if (includeFS) {
    code.unshift('var fs = require("fs");')
  }

  code.push(util.format('request(%s, %s', JSON.stringify(reqOpts, null, opts.indent), 'function (error, response, body) {'))
      .push(1, 'if (error) throw new Error(error);')
      .blank()
      .push(1, 'console.log(body);')
      .push('});')
      .blank()

  return code.join().replace('"JAR"', 'jar').replace(/"fs\.createReadStream\(\\\"(.+)\\\"\)\"/, 'fs.createReadStream("$1")')
}

module.exports.info = {
  key: 'request',
  title: 'Request',
  link: 'https://github.com/request/request',
  description: 'Simplified HTTP request client'
}<|MERGE_RESOLUTION|>--- conflicted
+++ resolved
@@ -87,12 +87,7 @@
   if (source.cookies.length) {
     reqOpts.jar = 'JAR'
 
-<<<<<<< HEAD
-    code.blank()
-        .push('var jar = request.jar();')
-=======
     code.push('var jar = request.jar();')
->>>>>>> 004b2f8b
 
     var url = source.url
 
