/**
 * @description
 * HTTP code snippet generator for Node.js using Request.
 *
 * @author
 * @AhmadNassri
 *
 * for any questions or issues regarding the generated code snippet, please open an issue mentioning the author.
 */

'use strict'

var util = require('util')
var CodeBuilder = require('../../helpers/code-builder')

module.exports = function (source, options) {
  var opts = util._extend({
    indent: '  '
  }, options)

  var includeFS = false
  var code = new CodeBuilder(opts.indent)

  code.push('var request = require("request");')
      .blank()

  var reqOpts = {
    method: source.method,
    url: source.url
  }

  if (Object.keys(source.queryObj).length) {
    reqOpts.qs = source.queryObj
  }

  if (Object.keys(source.headersObj).length) {
    reqOpts.headers = source.headersObj
  }

  switch (source.postData.mimeType) {
    case 'application/x-www-form-urlencoded':
      reqOpts.form = source.postData.paramsObj
      break

    case 'application/json':
      if (source.postData.jsonObj) {
        reqOpts.body = source.postData.jsonObj
        reqOpts.json = true
      }
      break

    case 'multipart/form-data':
      reqOpts.formData = {}

      source.postData.params.forEach(function (param) {
        var attachement = {}

        if (!param.fileName && !param.fileName && !param.contentType) {
          reqOpts.formData[param.name] = param.value
          return
        }

        if (param.fileName && !param.value) {
          includeFS = true

          attachement.value = 'fs.createReadStream("' + param.fileName + '")'
        } else if (param.value) {
          attachement.value = param.value
        }

        if (param.fileName) {
          attachement.options = {
            filename: param.fileName,
            contentType: param.contentType ? param.contentType : null
          }
        }

        reqOpts.formData[param.name] = attachement
      })
      break

    default:
      if (source.postData.text) {
        reqOpts.body = source.postData.text
      }
  }

  // construct cookies argument
  if (source.cookies.length) {
    reqOpts.jar = 'JAR'

    code.push('var jar = request.jar();')

    var url = source.url

    source.cookies.map(function (cookie) {
      code.push('jar.setCookie(request.cookie("%s=%s"), "%s");', encodeURIComponent(cookie.name), encodeURIComponent(cookie.value), url)
    })
    code.blank()
  }

  if (includeFS) {
    code.unshift('var fs = require("fs");')
  }

<<<<<<< HEAD
  code.push(util.format('var options = %s;', util.inspect(reqOpts, {
    depth: null
  })))
    .blank()

  code.push(util.format('request(options, %s', 'function (error, response, body) {'))
=======
  code.push('request(%s, %s', JSON.stringify(reqOpts, null, opts.indent), 'function (error, response, body) {')
>>>>>>> 6a0e4bdb
      .push(1, 'if (error) throw new Error(error);')
      .blank()
      .push(1, 'console.log(body);')
      .push('});')
      .blank()

  return code.join().replace('"JAR"', 'jar').replace(/"fs\.createReadStream\(\\\"(.+)\\\"\)\"/, 'fs.createReadStream("$1")')
}

module.exports.info = {
  key: 'request',
  title: 'Request',
  link: 'https://github.com/request/request',
  description: 'Simplified HTTP request client'
}<|MERGE_RESOLUTION|>--- conflicted
+++ resolved
@@ -103,16 +103,11 @@
     code.unshift('var fs = require("fs");')
   }
 
-<<<<<<< HEAD
-  code.push(util.format('var options = %s;', util.inspect(reqOpts, {
-    depth: null
-  })))
+  code.push('var options = %s;', util.inspect(reqOpts, { depth: null }))
     .blank()
 
   code.push(util.format('request(options, %s', 'function (error, response, body) {'))
-=======
-  code.push('request(%s, %s', JSON.stringify(reqOpts, null, opts.indent), 'function (error, response, body) {')
->>>>>>> 6a0e4bdb
+
       .push(1, 'if (error) throw new Error(error);')
       .blank()
       .push(1, 'console.log(body);')
